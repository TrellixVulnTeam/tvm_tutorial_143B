# Licensed to the Apache Software Foundation (ASF) under one
# or more contributor license agreements.  See the NOTICE file
# distributed with this work for additional information
# regarding copyright ownership.  The ASF licenses this file
# to you under the Apache License, Version 2.0 (the
# "License"); you may not use this file except in compliance
# with the License.  You may obtain a copy of the License at
#
#   http://www.apache.org/licenses/LICENSE-2.0
#
# Unless required by applicable law or agreed to in writing,
# software distributed under the License is distributed on an
# "AS IS" BASIS, WITHOUT WARRANTIES OR CONDITIONS OF ANY
# KIND, either express or implied.  See the License for the
# specific language governing permissions and limitations
# under the License.

import collections
import functools
import json
import logging
import os
import os.path
import pathlib
import re
import shlex
import shutil
import subprocess
import sys
import tarfile
import tempfile
import time
from string import Template

import serial
import serial.tools.list_ports
from tvm.micro.project_api import server

MODEL_LIBRARY_FORMAT_RELPATH = pathlib.Path("src") / "model" / "model.tar"
API_SERVER_DIR = pathlib.Path(os.path.dirname(__file__) or os.path.getcwd())
BUILD_DIR = API_SERVER_DIR / "build"
MODEL_LIBRARY_FORMAT_PATH = API_SERVER_DIR / MODEL_LIBRARY_FORMAT_RELPATH

IS_TEMPLATE = not (API_SERVER_DIR / MODEL_LIBRARY_FORMAT_RELPATH).exists()


BOARDS = API_SERVER_DIR / "boards.json"

# Data structure to hold the information microtvm_api_server.py needs
# to communicate with each of these boards.
try:
    with open(BOARDS) as boards:
        BOARD_PROPERTIES = json.load(boards)
except FileNotFoundError:
    raise FileNotFoundError(f"Board file {{{BOARDS}}} does not exist.")


class BoardAutodetectFailed(Exception):
    """Raised when no attached hardware is found matching the requested board"""


<<<<<<< HEAD
# Data structure to hold the information microtvm_api_server.py needs
# to communicate with each of these boards. Currently just holds the
# components of each board's FQBN, but might be extended in the future
# to include the SRAM, PSRAM, flash, etc. on each board.
BOARD_PROPERTIES = {
    "due": {
        "package": "arduino",
        "architecture": "sam",
        "board": "arduino_due_x_dbg",
        "model": "sam3x8e",
    },
    # Due to the way the Feather S2 bootloader works, compilation
    # behaves fine but uploads cannot be done automatically
    "feathers2": {
        "package": "esp32",
        "architecture": "esp32",
        "board": "feathers2",
        "model": "esp32",
    },
    "metrom4": {
        "package": "adafruit",
        "architecture": "samd",
        "board": "adafruit_metro_m4",
        "model": "atsamd51",
    },
    # Spresense only works as of its v2.3.0 sdk
    "spresense": {
        "package": "SPRESENSE",
        "architecture": "spresense",
        "board": "spresense",
        "model": "cxd5602gg",
    },
    "nano33ble": {
        "package": "arduino",
        "architecture": "mbed_nano",
        "board": "nano33ble",
        "model": "nrf52840",
    },
    "pybadge": {
        "package": "adafruit",
        "architecture": "samd",
        "board": "adafruit_pybadge_m4",
        "model": "atsamd51",
    },
    # The Teensy boards are listed here for completeness, but they
    # won't work until https://github.com/arduino/arduino-cli/issues/700
    # is finished
    "teensy40": {
        "package": "teensy",
        "architecture": "avr",
        "board": "teensy40",
        "model": "imxrt1060",
    },
    "teensy41": {
        "package": "teensy",
        "architecture": "avr",
        "board": "teensy41",
        "model": "imxrt1060",
    },
    "wioterminal": {
        "package": "Seeeduino",
        "architecture": "samd",
        "board": "seeed_wio_terminal",
        "model": "atsamd51",
    },
    "nicla_sense": {
        "package": "arduino",
        "architecture": "mbed_nicla",
        "board": "nicla_sense",
        "model": "nrf52832",
    },
}

=======
>>>>>>> 982e8e52
PROJECT_TYPES = ["example_project", "host_driven"]

PROJECT_OPTIONS = [
    server.ProjectOption(
        "arduino_board",
        choices=list(BOARD_PROPERTIES),
        help="Name of the Arduino board to build for",
    ),
    server.ProjectOption("arduino_cli_cmd", help="Path to the arduino-cli tool."),
    server.ProjectOption("port", help="Port to use for connecting to hardware"),
    server.ProjectOption(
        "project_type",
        help="Type of project to generate.",
        choices=tuple(PROJECT_TYPES),
    ),
    server.ProjectOption(
        "verbose", help="True to pass --verbose flag to arduino-cli compile and upload"
    ),
]


class Handler(server.ProjectAPIHandler):
    def __init__(self):
        super(Handler, self).__init__()
        self._proc = None
        self._port = None
        self._serial = None

    def server_info_query(self, tvm_version):
        return server.ServerInfo(
            platform_name="arduino",
            is_template=IS_TEMPLATE,
            model_library_format_path=MODEL_LIBRARY_FORMAT_PATH,
            project_options=PROJECT_OPTIONS,
        )

    def _copy_project_files(self, api_server_dir, project_dir, project_type):
        """Copies the files for project_type into project_dir.

        Notes
        -----
        template_dir is NOT a project type, and that directory is never copied
        in this function. template_dir only holds this file and its unit tests,
        so this file is copied separately in generate_project.

        """
        for item in (API_SERVER_DIR / "src" / project_type).iterdir():
            if item.name == "project.ino":
                continue
            dest = project_dir / "src" / item.name
            if item.is_dir():
                shutil.copytree(item, dest)
            else:
                shutil.copy2(item, dest)

        # Arduino requires the .ino file have the same filename as its containing folder
        shutil.copy2(
            API_SERVER_DIR / "src" / project_type / "project.ino",
            project_dir / f"{project_dir.stem}.ino",
        )

    CRT_COPY_ITEMS = ("include", "src")

    def _copy_standalone_crt(self, source_dir, standalone_crt_dir):
        output_crt_dir = source_dir / "standalone_crt"
        for item in self.CRT_COPY_ITEMS:
            src_path = os.path.join(standalone_crt_dir, item)
            dst_path = output_crt_dir / item
            if os.path.isdir(src_path):
                shutil.copytree(src_path, dst_path)
            else:
                shutil.copy2(src_path, dst_path)

    # Example project is the "minimum viable project",
    # and doesn't need a fancy RPC server
    EXAMPLE_PROJECT_UNUSED_COMPONENTS = [
        "include/dmlc",
        "src/support",
        "src/runtime/minrpc",
        "src/runtime/crt/graph_executor",
        "src/runtime/crt/microtvm_rpc_common",
        "src/runtime/crt/microtvm_rpc_server",
        "src/runtime/crt/tab",
    ]

    def _remove_unused_components(self, source_dir, project_type):
        unused_components = []
        if project_type == "example_project":
            unused_components = self.EXAMPLE_PROJECT_UNUSED_COMPONENTS

        for component in unused_components:
            shutil.rmtree(source_dir / "standalone_crt" / component)

    def _disassemble_mlf(self, mlf_tar_path, source_dir):
        with tempfile.TemporaryDirectory() as mlf_unpacking_dir_str:
            mlf_unpacking_dir = pathlib.Path(mlf_unpacking_dir_str)
            with tarfile.open(mlf_tar_path, "r:") as tar:
                tar.extractall(mlf_unpacking_dir)

            model_dir = source_dir / "model"
            model_dir.mkdir()

            # Copy C files from model. The filesnames and quantity
            # depend on the target string, so we just copy all c files
            source_dir = mlf_unpacking_dir / "codegen" / "host" / "src"
            for file in source_dir.rglob(f"*.c"):
                shutil.copy(file, model_dir)

            # Return metadata.json for use in templating
            with open(os.path.join(mlf_unpacking_dir, "metadata.json")) as f:
                metadata = json.load(f)
        return metadata

    def _template_model_header(self, source_dir, metadata):
        with open(source_dir / "model.h", "r") as f:
            model_h_template = Template(f.read())

        assert (
            metadata["style"] == "full-model"
        ), "when generating AOT, expect only full-model Model Library Format"

        template_values = {
            "workspace_size_bytes": metadata["memory"]["functions"]["main"][0][
                "workspace_size_bytes"
            ],
        }

        with open(source_dir / "model.h", "w") as f:
            f.write(model_h_template.substitute(template_values))

    # Arduino ONLY recognizes .ino, .ccp, .c, .h

    CPP_FILE_EXTENSION_SYNONYMS = ("cc", "cxx")

    def _change_cpp_file_extensions(self, source_dir):
        for ext in self.CPP_FILE_EXTENSION_SYNONYMS:
            for filename in source_dir.rglob(f"*.{ext}"):
                filename.rename(filename.with_suffix(".cpp"))

        for filename in source_dir.rglob(f"*.inc"):
            filename.rename(filename.with_suffix(".h"))

    def _convert_includes(self, project_dir, source_dir):
        """Changes all #include statements in project_dir to be relevant to their
        containing file's location.

        Arduino only supports includes relative to a file's location, so this
        function finds each time we #include a file and changes the path to
        be relative to the file location. Does not do this for standard C
        libraries. Also changes angle brackets syntax to double quotes syntax.

        See Also
        -----
        https://www.arduino.cc/reference/en/language/structure/further-syntax/include/

        """
        for ext in ("c", "h", "cpp"):
            for filename in source_dir.rglob(f"*.{ext}"):
                with filename.open() as file:
                    lines = file.readlines()

                for i in range(len(lines)):
                    # Check if line has an include
                    result = re.search(r"#include\s*[<\"]([^>]*)[>\"]", lines[i])
                    if not result:
                        continue
                    new_include = self._find_modified_include_path(
                        project_dir, filename, result.groups()[0]
                    )

                    lines[i] = f'#include "{new_include}"\n'

                with filename.open("w") as file:
                    file.writelines(lines)

    # Most of the files we used to be able to point to directly are under "src/standalone_crt/include/".
    # Howver, crt_config.h lives under "src/standalone_crt/crt_config/", and more exceptions might
    # be added in the future.
    POSSIBLE_BASE_PATHS = ["src/standalone_crt/include/", "src/standalone_crt/crt_config/"]

    def _find_modified_include_path(self, project_dir, file_path, include_path):
        """Takes a single #include path, and returns the location it should point to.

        Examples
        --------
        >>> _find_modified_include_path(
        ...     "/path/to/project/dir"
        ...     "/path/to/project/dir/src/standalone_crt/src/runtime/crt/common/ndarray.c"
        ...     "tvm/runtime/crt/platform.h"
        ... )
        "../../../../../../src/standalone_crt/include/tvm/runtime/crt/platform.h"

        """
        if include_path.endswith(".inc"):
            include_path = re.sub(r"\.[a-z]+$", ".h", include_path)

        # Change includes referencing .cc and .cxx files to point to the renamed .cpp file
        if include_path.endswith(self.CPP_FILE_EXTENSION_SYNONYMS):
            include_path = re.sub(r"\.[a-z]+$", ".cpp", include_path)

        # If the include already works, don't modify it
        if (file_path.parents[0] / include_path).exists():
            return include_path

        relative_path = file_path.relative_to(project_dir)
        up_dirs_path = "../" * str(relative_path).count("/")

        for base_path in self.POSSIBLE_BASE_PATHS:
            full_potential_path = project_dir / base_path / include_path
            if full_potential_path.exists():
                return up_dirs_path + base_path + include_path

        # If we can't find the file, just leave it untouched
        # It's probably a standard C/C++ header
        return include_path

    def generate_project(self, model_library_format_path, standalone_crt_dir, project_dir, options):
        # Reference key directories with pathlib
        project_dir = pathlib.Path(project_dir)
        project_dir.mkdir()
        source_dir = project_dir / "src"
        source_dir.mkdir()

        # Copies files from the template folder to project_dir
        shutil.copy2(API_SERVER_DIR / "microtvm_api_server.py", project_dir)
        shutil.copy2(BOARDS, project_dir / BOARDS.name)
        self._copy_project_files(API_SERVER_DIR, project_dir, options["project_type"])

        # Copy standalone_crt into src folder
        self._copy_standalone_crt(source_dir, standalone_crt_dir)
        self._remove_unused_components(source_dir, options["project_type"])

        # Populate crt-config.h
        crt_config_dir = project_dir / "src" / "standalone_crt" / "crt_config"
        crt_config_dir.mkdir()
        shutil.copy2(
            API_SERVER_DIR / "crt_config" / "crt_config.h", crt_config_dir / "crt_config.h"
        )

        # Unpack the MLF and copy the relevant files
        metadata = self._disassemble_mlf(model_library_format_path, source_dir)
        shutil.copy2(model_library_format_path, source_dir / "model")

        # For AOT, template model.h with metadata to minimize space usage
        if options["project_type"] == "example_project":
            self._template_model_header(source_dir, metadata)

        self._change_cpp_file_extensions(source_dir)

        # Recursively change includes
        self._convert_includes(project_dir, source_dir)

    def _get_fqbn(self, options):
        o = BOARD_PROPERTIES[options["arduino_board"]]
        return f"{o['package']}:{o['architecture']}:{o['board']}"

    def build(self, options):
        BUILD_DIR.mkdir()

        compile_cmd = [
            options["arduino_cli_cmd"],
            "compile",
            "./project/",
            "--fqbn",
            self._get_fqbn(options),
            "--build-path",
            BUILD_DIR.resolve(),
        ]

        if options.get("verbose"):
            compile_cmd.append("--verbose")

        # Specify project to compile
        subprocess.run(compile_cmd, check=True)

    BOARD_LIST_HEADERS = ("Port", "Protocol", "Type", "Board Name", "FQBN", "Core")

    def _parse_boards_tabular_str(self, tabular_str):
        """Parses the tabular output from `arduino-cli board list` into a 2D array

        Examples
        --------
        >>> list(_parse_boards_tabular_str(bytes(
        ...     "Port         Type              Board Name FQBN                          Core               \n"
        ...     "/dev/ttyS4   Serial Port       Unknown                                                     \n"
        ...     "/dev/ttyUSB0 Serial Port (USB) Spresense  SPRESENSE:spresense:spresense SPRESENSE:spresense\n"
        ...     "\n",
        ... "utf-8")))
        [['/dev/ttys4', 'Serial Port', 'Unknown', '', ''], ['/dev/ttyUSB0', 'Serial Port (USB)',
        'Spresense', 'SPRESENSE:spresense:spresense', 'SPRESENSE:spresense']]

        """

        str_rows = tabular_str.split("\n")[:-2]
        header = str_rows[0]
        indices = [header.index(h) for h in self.BOARD_LIST_HEADERS] + [len(header)]

        for str_row in str_rows[1:]:
            parsed_row = []
            for cell_index in range(len(self.BOARD_LIST_HEADERS)):
                start = indices[cell_index]
                end = indices[cell_index + 1]
                str_cell = str_row[start:end]

                # Remove trailing whitespace used for padding
                parsed_row.append(str_cell.rstrip())
                
            del parsed_row[1]
            yield parsed_row

    def _auto_detect_port(self, options):
        list_cmd = [options["arduino_cli_cmd"], "board", "list"]
        list_cmd_output = subprocess.run(
            list_cmd, check=True, stdout=subprocess.PIPE
        ).stdout.decode("utf-8")

        desired_fqbn = self._get_fqbn(options)
        for line in self._parse_boards_tabular_str(list_cmd_output):
            if line[3] == desired_fqbn:
                return line[0]

        # If no compatible boards, raise an error
        raise BoardAutodetectFailed()

    def _get_arduino_port(self, options):
        if not self._port:
            if "port" in options and options["port"]:
                self._port = options["port"]
            else:
                self._port = self._auto_detect_port(options)

        return self._port

    def flash(self, options):
        port = self._get_arduino_port(options)

        upload_cmd = [
            options["arduino_cli_cmd"],
            "upload",
            "./project",
            "--fqbn",
            self._get_fqbn(options),
            "--input-dir",
            str(BUILD_DIR.resolve()),
            # "--port",
            # port,
        ]

        if options.get("verbose"):
            upload_cmd.append("--verbose")

        retry = 15
        while retry > 0:
            try:
                subprocess.run(upload_cmd, check=True)
                retry = 0
            except Exception as e:
                print("Retrying flash ...")
                retry -= 1
                time.sleep(1.0)
                if retry <= 0:
                    raise e


    def open_transport(self, options):
        # Zephyr example doesn't throw an error in this case
        if self._serial is not None:
            return

        port = self._get_arduino_port(options)

        # It takes a moment for the Arduino code to finish initializing
        # and start communicating over serial
        for attempts in range(10):
            if any(serial.tools.list_ports.grep(port)):
                break
            time.sleep(0.5)

        self._serial = serial.Serial(port, baudrate=115200, timeout=5)

        return server.TransportTimeouts(
            session_start_retry_timeout_sec=2.0,
            session_start_timeout_sec=5.0,
            session_established_timeout_sec=5.0,
        )

    def close_transport(self):
        if self._serial is None:
            return
        self._serial.close()
        self._serial = None

    def read_transport(self, n, timeout_sec):
        # It's hard to set timeout_sec, so we just throw it away
        # TODO fix this
        if self._serial is None:
            raise server.TransportClosedError()
        return self._serial.read(n)

    def write_transport(self, data, timeout_sec):
        if self._serial is None:
            raise server.TransportClosedError()
        return self._serial.write(data)


if __name__ == "__main__":
    server.main(Handler())<|MERGE_RESOLUTION|>--- conflicted
+++ resolved
@@ -59,82 +59,6 @@
     """Raised when no attached hardware is found matching the requested board"""
 
 
-<<<<<<< HEAD
-# Data structure to hold the information microtvm_api_server.py needs
-# to communicate with each of these boards. Currently just holds the
-# components of each board's FQBN, but might be extended in the future
-# to include the SRAM, PSRAM, flash, etc. on each board.
-BOARD_PROPERTIES = {
-    "due": {
-        "package": "arduino",
-        "architecture": "sam",
-        "board": "arduino_due_x_dbg",
-        "model": "sam3x8e",
-    },
-    # Due to the way the Feather S2 bootloader works, compilation
-    # behaves fine but uploads cannot be done automatically
-    "feathers2": {
-        "package": "esp32",
-        "architecture": "esp32",
-        "board": "feathers2",
-        "model": "esp32",
-    },
-    "metrom4": {
-        "package": "adafruit",
-        "architecture": "samd",
-        "board": "adafruit_metro_m4",
-        "model": "atsamd51",
-    },
-    # Spresense only works as of its v2.3.0 sdk
-    "spresense": {
-        "package": "SPRESENSE",
-        "architecture": "spresense",
-        "board": "spresense",
-        "model": "cxd5602gg",
-    },
-    "nano33ble": {
-        "package": "arduino",
-        "architecture": "mbed_nano",
-        "board": "nano33ble",
-        "model": "nrf52840",
-    },
-    "pybadge": {
-        "package": "adafruit",
-        "architecture": "samd",
-        "board": "adafruit_pybadge_m4",
-        "model": "atsamd51",
-    },
-    # The Teensy boards are listed here for completeness, but they
-    # won't work until https://github.com/arduino/arduino-cli/issues/700
-    # is finished
-    "teensy40": {
-        "package": "teensy",
-        "architecture": "avr",
-        "board": "teensy40",
-        "model": "imxrt1060",
-    },
-    "teensy41": {
-        "package": "teensy",
-        "architecture": "avr",
-        "board": "teensy41",
-        "model": "imxrt1060",
-    },
-    "wioterminal": {
-        "package": "Seeeduino",
-        "architecture": "samd",
-        "board": "seeed_wio_terminal",
-        "model": "atsamd51",
-    },
-    "nicla_sense": {
-        "package": "arduino",
-        "architecture": "mbed_nicla",
-        "board": "nicla_sense",
-        "model": "nrf52832",
-    },
-}
-
-=======
->>>>>>> 982e8e52
 PROJECT_TYPES = ["example_project", "host_driven"]
 
 PROJECT_OPTIONS = [
