--- conflicted
+++ resolved
@@ -285,11 +285,8 @@
     "nrf5340dk": ["-mcpu=cortex-m33"],
     "stm32f746xx": ["-mcpu=cortex-m7", "-march=armv7e-m"],
     "stm32l4r5zi": ["-mcpu=cortex-m4"],
-<<<<<<< HEAD
     "stm32f4xx": ["-mcpu=cortex-m4", "-march=armv7e-m"],
-=======
     "zynq_mp_r5": ["-mcpu=cortex-r5"],
->>>>>>> 07243a89
 }
 
 
